[package]
name = "canister_a"
version = "0.2.0"
edition = "2021"

[lib]
crate-type = ["lib", "cdylib"]

[features]
export_api = []

# See more keys and their definitions at https://doc.rust-lang.org/cargo/reference/manifest.html

[dependencies]
<<<<<<< HEAD
ic-cdk = "0.5.1"
ic-cdk-macros = "0.5.1"
=======
ic-cdk = "0.5"
candid = "0.7"
>>>>>>> 3225780c
ic-storage = {path = "../../../ic-storage"}
ic-canister = {path = "../../ic-canister"}
serde = "1.0"
candid = "0.7.4"<|MERGE_RESOLUTION|>--- conflicted
+++ resolved
@@ -12,14 +12,8 @@
 # See more keys and their definitions at https://doc.rust-lang.org/cargo/reference/manifest.html
 
 [dependencies]
-<<<<<<< HEAD
-ic-cdk = "0.5.1"
-ic-cdk-macros = "0.5.1"
-=======
 ic-cdk = "0.5"
 candid = "0.7"
->>>>>>> 3225780c
 ic-storage = {path = "../../../ic-storage"}
 ic-canister = {path = "../../ic-canister"}
-serde = "1.0"
-candid = "0.7.4"+serde = "1.0"